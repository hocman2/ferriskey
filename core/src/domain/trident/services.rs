--- conflicted
+++ resolved
@@ -138,7 +138,6 @@
     }
 }
 
-<<<<<<< HEAD
 fn build_webauthn_client(rp_info: WebAuthnRpInfo) -> Result<Webauthn, CoreError> {
     let rp_url = Url::parse(&rp_info.allowed_origin).map_err(|e| {
         tracing::error!("Failed to parse server_host as URL: {e}");
@@ -182,11 +181,7 @@
     ))
 }
 impl<R, C, U, CR, H, AS, RU, RO, KS, UR, URA, HC, W, WN, RT, RC> TridentService
-    for Service<R, C, U, CR, H, AS, RU, RO, KS, UR, URA, HC, W, WN, RT, RC>
-=======
-impl<R, C, U, CR, H, AS, RU, RO, KS, UR, URA, HC, W, RT, RC> TridentService
     for Service<R, C, U, CR, H, AS, RU, RO, KS, UR, URA, HC, W, RT, RC>
->>>>>>> bfb12d4c
 where
     R: RealmRepository,
     C: ClientRepository,
