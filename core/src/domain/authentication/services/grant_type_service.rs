use uuid::Uuid;

use crate::domain::{
    authentication::{
        entities::{AuthenticationError, GrantType, JwtToken},
        ports::{AuthSessionRepository, GrantTypeService, GrantTypeStrategy},
        value_objects::GrantTypeParams,
    },
    client::ports::{ClientRepository, RedirectUriRepository},
    common::{entities::app_errors::CoreError, services::Service},
    credential::ports::CredentialRepository,
    crypto::ports::HasherRepository,
    health::ports::HealthCheckRepository,
    jwt::{
        entities::ClaimsTyp,
        ports::{KeyStoreRepository, RefreshTokenRepository},
    },
    realm::ports::RealmRepository,
    role::ports::RoleRepository,
    trident::ports::RecoveryCodeRepository,
<<<<<<< HEAD
    user::ports::UserRepository,
    user::ports::{UserRequiredActionRepository, UserRoleRepository},
    webhook::ports::{WebhookNotifierRepository, WebhookRepository},
=======
    user::ports::{UserRepository, UserRequiredActionRepository, UserRoleRepository},
    webhook::ports::WebhookRepository,
>>>>>>> bfb12d4c
};

pub struct GenerateTokenInput {
    pub base_url: String,
    pub realm_name: String,
    pub user_id: Uuid,
    pub username: String,
    pub client_id: String,
    pub email: String,
    pub realm_id: Uuid,
}

impl<R, C, U, CR, H, AS, RU, RO, KS, UR, URA, HC, W, RT, RC> GrantTypeService
    for Service<R, C, U, CR, H, AS, RU, RO, KS, UR, URA, HC, W, RT, RC>
where
    R: RealmRepository,
    C: ClientRepository,
    U: UserRepository,
    CR: CredentialRepository,
    H: HasherRepository,
    AS: AuthSessionRepository,
    RU: RedirectUriRepository,
    RO: RoleRepository,
    KS: KeyStoreRepository,
    UR: UserRoleRepository,
    URA: UserRequiredActionRepository,
    HC: HealthCheckRepository,
    W: WebhookRepository,
    RT: RefreshTokenRepository,
    RC: RecoveryCodeRepository,
{
    async fn authenticate_with_grant_type(
        &self,
        grant_type: GrantType,
        params: GrantTypeParams,
    ) -> Result<JwtToken, AuthenticationError> {
        match grant_type {
            GrantType::Code => self
                .authorization_code(params)
                .await
                .map_err(|_| AuthenticationError::InternalServerError),
            GrantType::Password => self
                .password(params)
                .await
                .map_err(|_| AuthenticationError::InternalServerError),
            GrantType::Credentials => self
                .client_credential(params)
                .await
                .map_err(|_| AuthenticationError::InternalServerError),
            GrantType::RefreshToken => self
                .refresh_token(params)
                .await
                .map_err(|_| AuthenticationError::InternalServerError),
        }
    }
}

impl<R, C, U, CR, H, AS, RU, RO, KS, UR, URA, HC, W, RT, RC> GrantTypeStrategy
    for Service<R, C, U, CR, H, AS, RU, RO, KS, UR, URA, HC, W, RT, RC>
where
    R: RealmRepository,
    C: ClientRepository,
    U: UserRepository,
    CR: CredentialRepository,
    H: HasherRepository,
    AS: AuthSessionRepository,
    RU: RedirectUriRepository,
    RO: RoleRepository,
    KS: KeyStoreRepository,
    UR: UserRoleRepository,
    URA: UserRequiredActionRepository,
    HC: HealthCheckRepository,
    W: WebhookRepository,
    RT: RefreshTokenRepository,
    RC: RecoveryCodeRepository,
{
    async fn authorization_code(&self, params: GrantTypeParams) -> Result<JwtToken, CoreError> {
        let code = params.code.ok_or(CoreError::InternalServerError)?;

        let auth_session = self
            .auth_session_repository
            .get_by_code(code)
            .await
            .map_err(|_| CoreError::InternalServerError)?
            .ok_or(CoreError::NotFound)?;

        let user_id = auth_session.user_id.ok_or(CoreError::NotFound)?;

        let user = self
            .user_repository
            .get_by_id(user_id)
            .await
            .map_err(|_| CoreError::InternalServerError)?;

        let (jwt, refresh_token) = self
            .create_jwt(GenerateTokenInput {
                base_url: params.base_url,
                client_id: params.client_id,
                email: user.email,
                realm_id: params.realm_id,
                realm_name: params.realm_name,
                user_id: user.id,
                username: user.username,
            })
            .await?;

        Ok(JwtToken::new(
            jwt.token,
            "Bearer".to_string(),
            refresh_token.token,
            3600,
            "id_token".to_string(),
        ))
    }

    async fn client_credential(&self, params: GrantTypeParams) -> Result<JwtToken, CoreError> {
        let client = self
            .client_repository
            .get_by_client_id(params.client_id.clone(), params.realm_id)
            .await
            .map_err(|_| CoreError::InternalServerError)?;

        if client.secret != params.client_secret {
            return Err(CoreError::InvalidClientSecret);
        }

        let user = self
            .user_repository
            .get_by_client_id(client.id)
            .await
            .map_err(|_| CoreError::InternalServerError)?;

        let (jwt, refresh_token) = self
            .create_jwt(GenerateTokenInput {
                base_url: params.base_url,
                client_id: params.client_id,
                email: user.email,
                realm_id: params.realm_id,
                realm_name: params.realm_name,
                user_id: user.id,
                username: user.username,
            })
            .await?;
        Ok(JwtToken::new(
            jwt.token,
            "Bearer".to_string(),
            refresh_token.token,
            3600,
            "id_token".to_string(),
        ))
    }

    async fn password(&self, params: GrantTypeParams) -> Result<JwtToken, CoreError> {
        let username = params.username.ok_or(CoreError::InternalServerError)?;
        let password = params.password.ok_or(CoreError::InternalServerError)?;

        let client = self
            .client_repository
            .get_by_client_id(params.client_id.clone(), params.realm_id)
            .await
            .map_err(|_| CoreError::InternalServerError)?;

        if !client.direct_access_grants_enabled {
            if params.client_secret.is_none() {
                return Err(CoreError::InternalServerError);
            }

            if client.secret != params.client_secret {
                return Err(CoreError::InvalidClientSecret);
            }
        }

        let user = self
            .user_repository
            .get_by_username(username, params.realm_id)
            .await
            .map_err(|_| CoreError::InternalServerError)?;

        let credential = self.verify_password(user.id, password).await;

        let is_valid = match credential {
            Ok(is_valid) => is_valid,
            Err(_) => return Err(CoreError::Invalid),
        };

        if !is_valid {
            return Err(CoreError::Invalid);
        }

        let (jwt, refresh_token) = self
            .create_jwt(GenerateTokenInput {
                base_url: params.base_url,
                client_id: params.client_id,
                email: user.email,
                realm_id: params.realm_id,
                realm_name: params.realm_name,
                user_id: user.id,
                username: user.username,
            })
            .await?;

        Ok(JwtToken::new(
            jwt.token,
            "Bearer".to_string(),
            refresh_token.token,
            3600,
            "id_token".to_string(),
        ))
    }

    async fn refresh_token(&self, params: GrantTypeParams) -> Result<JwtToken, CoreError> {
        let refresh_token = params.refresh_token.ok_or(CoreError::InvalidRefreshToken)?;

        let claims = self
            .verify_refresh_token(refresh_token, params.realm_id)
            .await?;

        if claims.typ != ClaimsTyp::Refresh {
            return Err(CoreError::InvalidToken);
        }

        if claims.azp != params.client_id {
            tracing::warn!("invalid client id: {:?}", claims.azp);
            return Err(CoreError::InvalidToken);
        }

        let user = self
            .user_repository
            .get_by_id(claims.sub)
            .await
            .map_err(|_| CoreError::InternalServerError)?;

        let (jwt, refresh_token) = self
            .create_jwt(GenerateTokenInput {
                base_url: params.base_url,
                client_id: params.client_id,
                email: user.email,
                realm_id: params.realm_id,
                realm_name: params.realm_name,
                user_id: user.id,
                username: user.username,
            })
            .await?;

        self.refresh_token_repository
            .delete(claims.jti)
            .await
            .map_err(|_| CoreError::InternalServerError)?;
        Ok(JwtToken::new(
            jwt.token,
            "Bearer".to_string(),
            refresh_token.token,
            3600,
            "id_token".to_string(),
        ))
    }
}<|MERGE_RESOLUTION|>--- conflicted
+++ resolved
@@ -18,14 +18,8 @@
     realm::ports::RealmRepository,
     role::ports::RoleRepository,
     trident::ports::RecoveryCodeRepository,
-<<<<<<< HEAD
-    user::ports::UserRepository,
-    user::ports::{UserRequiredActionRepository, UserRoleRepository},
-    webhook::ports::{WebhookNotifierRepository, WebhookRepository},
-=======
     user::ports::{UserRepository, UserRequiredActionRepository, UserRoleRepository},
     webhook::ports::WebhookRepository,
->>>>>>> bfb12d4c
 };
 
 pub struct GenerateTokenInput {
